--- conflicted
+++ resolved
@@ -46,13 +46,6 @@
         else:
             edi_id = util.edi_id.get_random_edi_id()
 
-<<<<<<< HEAD
-        assert (
-            bool(edi_id) ^ bool(idp_uid),
-            'Either edi_id or idp_uid must be provided, but not both',
-        )
-=======
->>>>>>> ec65b946
         new_profile_row = Profile(
             edi_id=edi_id,
             common_name=common_name,
