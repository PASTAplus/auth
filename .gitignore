# EDI Auth

.idea
*.crt
*.key
*.pem
*.sqlite
__RD.md
auth.log
config.py
avatars/
webapp/static/lib/
<<<<<<< HEAD
docs/*.png
=======
certs/
>>>>>>> 7809dad4

# General

# Byte-compiled / optimized / DLL files
__pycache__/
*.py[cod]
*$py.class

# C extensions
*.so

# Distribution / packaging
.Python
build/
develop-eggs/
dist/
downloads/
eggs/
.eggs/
lib/
lib64/
parts/
sdist/
var/
wheels/
*.egg-info/
.installed.cfg
*.egg
MANIFEST

# PyInstaller
#  Usually these files are written by a python script from a template
#  before PyInstaller builds the exe, so as to inject date/other infos into it.
*.manifest
*.spec

# Installer logs
pip-log.txt
pip-delete-this-directory.txt

# Unit test / coverage reports
htmlcov/
.tox/
.coverage
.coverage.*
.cache
nosetests.xml
coverage.xml
*.cover
.hypothesis/
.pytest_cache/

# Translations
*.mo
*.pot

# Django stuff:
*.log
local_settings.py
db.sqlite3

# Flask stuff:
instance/
.webassets-cache

# Scrapy stuff:
.scrapy

# Sphinx documentation
docs/_build/

# PyBuilder
target/

# Jupyter Notebook
.ipynb_checkpoints

# pyenv
.python-version

# celery beat schedule file
celerybeat-schedule

# SageMath parsed files
*.sage.py

# Environments
.env
.venv
env/
venv/
ENV/
env.bak/
venv.bak/

# Spyder project settings
.spyderproject
.spyproject

# Rope project settings
.ropeproject

# mkdocs documentation
/site

# mypy
.mypy_cache/<|MERGE_RESOLUTION|>--- conflicted
+++ resolved
@@ -10,11 +10,8 @@
 config.py
 avatars/
 webapp/static/lib/
-<<<<<<< HEAD
 docs/*.png
-=======
 certs/
->>>>>>> 7809dad4
 
 # General
 
